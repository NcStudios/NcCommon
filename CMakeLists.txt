--- conflicted
+++ resolved
@@ -59,12 +59,8 @@
 set(FMT_INSTALL ON)
 FetchContent_Declare(fmt
                      GIT_REPOSITORY https://github.com/fmtlib/fmt.git
-<<<<<<< HEAD
-                     GIT_TAG        f5e54359df4c26b6230fc61d38aa294581393084 # 10.1.1
-=======
                      GIT_TAG        10.1.1
                      GIT_SHALLOW    TRUE
->>>>>>> 6de43adb
 )
 
 FetchContent_MakeAvailable(DirectXMath fmt)
